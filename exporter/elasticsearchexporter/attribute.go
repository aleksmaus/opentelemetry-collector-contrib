// Copyright The OpenTelemetry Authors
// SPDX-License-Identifier: Apache-2.0

package elasticsearchexporter // import "github.com/open-telemetry/opentelemetry-collector-contrib/exporter/elasticsearchexporter"

import "go.opentelemetry.io/collector/pdata/pcommon"

// dynamic index attribute key constants
const (
	indexPrefix = "elasticsearch.index.prefix"
	indexSuffix = "elasticsearch.index.suffix"

	dataStreamType      = "data_stream.type"
	dataStreamDataset   = "data_stream.dataset"
	dataStreamNamespace = "data_stream.namespace"

	defaultDataStreamType      = "logs"
	defaultDataStreamNamespace = "default"
	defaultDataStreamDataset   = "generic"
)

// resource is higher priotized than record attribute
type attrGetter interface {
	Attributes() pcommon.Map
}

// retrieve attribute out of resource, scope, and record (span or log, if not found in resource)
// Deprecated: Use getFromAttributesNew instead.
func getFromAttributes(name string, resource, scope, record attrGetter) string {
	var str string
	val, exist := resource.Attributes().Get(name)
	if !exist {
		val, exist = scope.Attributes().Get(name)
		if !exist {
			val, exist = record.Attributes().Get(name)
			if exist {
				str = val.AsString()
			}
		}
		if exist {
			str = val.AsString()
		}
	}
	if exist {
		str = val.AsString()
	}
	return str
}

<<<<<<< HEAD
// retrieve attribute out of resource, scope, and record (span or log, if not found in resource)
// returns default value if result is empty string
func getFromAttributesWithDefault(name string, resource, scope, record attrGetter, defaultValue string) string {
	s := getFromAttributes(name, resource, scope, record)
	if s == "" {
		s = defaultValue
	}
	return s
=======
func getFromAttributesNew(name string, defaultValue string, attributeMaps ...pcommon.Map) string {
	for _, attributeMap := range attributeMaps {
		if value, exists := attributeMap.Get(name); exists {
			return value.AsString()
		}
	}
	return defaultValue
>>>>>>> 7c573a9f
}<|MERGE_RESOLUTION|>--- conflicted
+++ resolved
@@ -47,7 +47,6 @@
 	return str
 }
 
-<<<<<<< HEAD
 // retrieve attribute out of resource, scope, and record (span or log, if not found in resource)
 // returns default value if result is empty string
 func getFromAttributesWithDefault(name string, resource, scope, record attrGetter, defaultValue string) string {
@@ -56,7 +55,8 @@
 		s = defaultValue
 	}
 	return s
-=======
+}
+
 func getFromAttributesNew(name string, defaultValue string, attributeMaps ...pcommon.Map) string {
 	for _, attributeMap := range attributeMaps {
 		if value, exists := attributeMap.Get(name); exists {
@@ -64,5 +64,4 @@
 		}
 	}
 	return defaultValue
->>>>>>> 7c573a9f
 }